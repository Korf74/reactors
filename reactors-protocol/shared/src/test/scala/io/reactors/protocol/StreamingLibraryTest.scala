--- conflicted
+++ resolved
@@ -111,30 +111,14 @@
     def foreach(f: T => Unit)(implicit a: Arrayable[T]): IVar[Unit] = {
       val medium = backpressureMedium[T]
       val policy = backpressurePolicy
-<<<<<<< HEAD
       val server = system.channels.backpressureServer(medium)
         .serveBackpressure(medium, policy)
       streamServer ! server.channel
-      val incoming = server.connections.once
+      val incoming = server.links.once
       incoming onEvent { pump =>
         pump.buffer.onEvent(f)
         pump.buffer.available.is(true) on {
           while (pump.buffer.nonEmpty) pump.buffer.dequeue()
-=======
-      system.spawnLocal[Server.Req[Unit, Unit]] { self =>
-        val server = system.channels.backpressureServer(medium)
-          .serveBackpressure(medium, policy)
-        streamServer ! server.channel
-        val incoming = server.links.once
-        incoming onEvent { pump =>
-          pump.buffer.onEvent(f)
-          pump.buffer.available.is(true) on {
-            while (pump.buffer.nonEmpty) pump.buffer.dequeue()
-          }
-        }
-        self.main.events.defer(incoming) onMatch {
-          case (_, ch) => ch ! ()
->>>>>>> 3ba4867e
         }
       }
       incoming.once.map(_ => ()).toIVar
