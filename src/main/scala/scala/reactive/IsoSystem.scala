package scala.reactive



import com.typesafe.config._
import java.util.concurrent.atomic._
import scala.annotation.tailrec
import scala.collection._
import scala.reactive.isolate._



/** A system used to create, track and identify isolates.
 *
 *  An isolate system is composed of a set of isolates that have
 *  a common configuration.
 */
abstract class IsoSystem extends isolate.Services {

  /** Encapsulates the internal state of the isolate system.
   */
  private[reactive] class State {
<<<<<<< HEAD
    private val isolates = mutable.Map[String, Frame]()
    private val uniqueIdCount = new AtomicLong(0L)

    private[reactive] def frameForName(nm: String): Frame = isolates(nm)

    def reserveUniqueId() = uniqueIdCount.getAndIncrement()

    def tryAcquireName(proposedName: String, frame: Frame): String = this.synchronized {
      @tailrec def uniqueName(count: Long): String = {
        val suffix = if (count == 0) "" else s"-$count"
        val possibleName = s"isolate-${frame.uid}$suffix"
        if (isolates.contains(possibleName)) uniqueName(count + 1)
        else possibleName
      }
      val uname = if (proposedName != null) proposedName else uniqueName(0)
      if (isolates.contains(uname)) null
      else {
        isolates(uname) = frame
        uname
      }
    }

    def tryReleaseName(nm: String): Boolean = this.synchronized {
      if (!isolates.contains(nm)) false
      else {
        isolates.remove(nm)
        true
      }
    }
=======
    val monitor = new Monitor
    val frames = new UniqueMap[Frame]("isolate", monitor)
>>>>>>> d225094f
  }

  private[reactive] val state = new State

  /** Retrieves the bundle for this isolate system.
   *  
   *  @return           the bundle
   */
  def bundle: IsoSystem.Bundle

  /** Name of this isolate system instance.
   *
   *  @return          the name of the isolate system
   */
  def name: String

  /** Retrieves the register of channels in this isolate system.
   *  
   *  @return          the channels register
   */
  def channels: IsoSystem.Channels

  /** Creates a new isolate instance in this isolate system.
   *
   *  '''Use case:'''
   *  {{{
   *  def isolate(proto: Proto[Iso[T]]): Channel[T]
   *  }}}
   *
   *  Implementations of this method must initialize the isolate frame with the
   *  `createFrame` method,
   *  add the isolate to the specific bookkeeping code,
   *  and then call the `wake` method on the isolate frame to start it for the first
   *  time.
   *  Finally, they must return the isolate's default channel.
   *
   *  @tparam T         the type of the events for the isolate
   *  @tparam Q         the type of the events in the event queue of the isolate,
   *                    for most isolate types the same as `T`
   *  @param proto      the prototype for the isolate
   *  @param scheduler  the scheduler used to scheduler the isolate
   *  @return           the channel for this isolate
   */
  def isolate[@spec(Int, Long, Double) T: Arrayable](proto: Proto[Iso[T]]): Channel[T]

  /** Creates a new channel for the specified isolate frame.
   *
   *  '''Note:'''
   *  The `channel` field of the isolate frame is not set at the time this method is
   *  called.
   *  
   *  @tparam Q         the type of the events for the isolate
   *  @param frame      the isolate frame for the channel
   *  @return           the new channel for the isolate frame
   */
  protected[reactive] def newChannel[@spec(Int, Long, Double) Q](reactor: Reactor[Q]):
    Channel[Q]

  /** Generates a unique isolate name if the `name` argument is `null`,
   *  and throws an exception if the `name` is already taken.
   *
   *  The implementation of this method needs to be thread-safe.
   *
   *  @param name       proposed name
   *  @return           a unique isolate name
   */
  protected def uniqueName(name: String): String

  /** Releases the channel names associated with the isolate,
   *  and then releases the name of the isolate.
   *
   *  Called after the isolate terminates.
   *  
   *  @param name       the name to release
   */
  protected[reactive] def releaseNames(name: String): Unit

  /** Generates a new unique id, generated only once during the lifetime of this
   *  isolate system.
   *
   *  The implementation of this method must be thread-safe.
   *
   *  @return           a unique id
   */
  protected def uniqueId(): Long

  /** Creates an isolate from the `Proto` object.
   *
   *  Starts by memoizing the old isolate object,
   *  and then calling the creation method.
   */
  protected def createAndResetIso[T](proto: Proto[Iso[T]]): Iso[T] = {
    val oldi = Iso.selfIso.get
    try {
      proto.create()
    } finally {
      Iso.selfIso.set(oldi)
    }
  }

  protected[reactive] def tryCreateIsolate[@spec(Int, Long, Double) T: Arrayable](
    proto: Proto[Iso[T]]
  ): Channel[T] = {
    // 1. ensure a unique id
<<<<<<< HEAD
    val uid = state.reserveUniqueId()
=======
    val uid = state.frames.reserveId()
>>>>>>> d225094f
    val scheduler = proto.scheduler match {
      case null => bundle.defaultScheduler
      case name => bundle.scheduler(name)
    }
    val frame = new Frame(uid, scheduler, this)

    // 2. reserve the unique name or break
<<<<<<< HEAD
    val uname = state.tryAcquireName(proto.name, frame)
=======
    val uname = state.frames.tryStore(proto.name, frame)
>>>>>>> d225094f
    if (uname == null)
      throw new IllegalArgumentException(s"Isolate name ${proto.name} unavailable.")

    try {
      // 3. allocate the standard connectors
      frame.name = uname
      frame.defaultConnector = null
      frame.systemConnector = null

      // 4. schedule for the first execution
    } catch {
      case t: Throwable =>
        // 5. if not successful, release the name and rethrow
<<<<<<< HEAD
        state.tryReleaseName(uname)
=======
        state.frames.tryRelease(uname)
>>>>>>> d225094f
        throw t
    }

    null
  }

  /** Creates an isolate frame.
   *
   *  Should only be overridden if the default isolate initialization order needs to
   *  change.
   *  
   *  - The multiplexer, unique name and unique id are created for an isolate first.
   *  - Then, the isolate frame (`IsoFrame`) is created.
   *  - Then, the isolate object (concrete user implementation) is instantiated.
   *    - The base `Iso` constructor sets the remaining fields on the `IsoFrame` (e.g.
   *      the `isolate` field, since `Iso` object exists at this point)
   *    - The base `Iso` constructor creates (and publishes) the default channels.
   *    - The user-defined `Iso` subclass constructor is invoked.
   *  
   *  See the source code of the default implementation of this method for more details.
   *
   *  Note that the `createFrame` caller (i.e. then `isolate` method of an iso-system
   *  implementation) must:
   *  - first, update its state
   *  - then, call `frame.scheduler.initiate(frame)`
   *  - finally, call `frame.wake()`
   *
   *  @tparam T         the type of the events for the isolate
   *  @param proto      prototype for the isolate
   *  @return           the resulting isolate frame
   */
  protected def createFrame[@spec(Int, Long, Double) T: Arrayable](
    proto: Proto[Iso[T]]
  ): Iso[T] = {
    val scheduler = proto.scheduler match {
      case null => bundle.defaultScheduler
      case name => bundle.scheduler(name)
    }
    val queueFactory = proto.eventQueueFactory match {
      case null => EventQueue.SingleSubscriberSyncedUnrolledRing.factory
      case fact => fact
    }
    val multiplexer = proto.multiplexer match {
      case null => new Multiplexer.Default
      case mult => mult
    }
    val uid = uniqueId()
    val uname = uniqueName(proto.name)
    val frame = new IsoFrame(
      uid,
      uname,
      IsoSystem.this,
      scheduler,
      queueFactory,
      multiplexer,
      frame => IsoSystem.openChannel(IsoSystem.this, frame, queueFactory, "events",
        false),
      frame => IsoSystem.openChannel(IsoSystem.this, frame, queueFactory, "internal",
        true)
    )
    val isolate = Iso.argFrame.withValue(frame) {
      createAndResetIso(proto)
    }
    isolate
  }

}


/** Contains factory methods for creating isolate systems.
 */
object IsoSystem {

  /** Opens a channel for the current isolate, using the specified parameters.
   */
  @deprecated
  private[reactive] def openChannel[@spec(Int, Long, Double) Q: Arrayable](
    system: IsoSystem,
    frame: IsoFrame,
    f: EventQueue.Factory,
    cn: String,
    isDaemon: Boolean
  ): Connector[Q] = {
    val factory = if (f != null) f else Iso.self.frame.eventQueueFactory
    val channelName =
      if (cn != null) cn else "channel-" + frame.counter.incrementAndGet().toString
    val eventQueue = factory.create[Q]
    val name = frame.name + "#" + channelName
    val connector = new Connector(frame, eventQueue, name, isDaemon)
    system.channels(name) = connector.channel
    frame.multiplexer += connector
    connector
  }

  /** Creates the default isolate system.
   *  
   *  @param name       the name for the isolate system instance
   *  @param scheduler  the default scheduler
   *  @return           a new isolate system instance
   */
  def default(name: String, bundle: IsoSystem.Bundle = IsoSystem.defaultBundle) =
    new isolate.DefaultIsoSystem(name, bundle)

  /** Retrieves the default bundle config object.
   *
   *  This configuration is merged with any custom configurations that are provided to
   *  the isolate system bundle.
   */
  val defaultConfig: Config = {
    ConfigFactory.parseString("""
      system = {
        net = {
          parallelism = 4
        }
      }
    """)
  }

  /** Contains a set of schedulers registered with each isolate system.
   */
  class Bundle(val defaultScheduler: Scheduler, private val customConfig: Config) {
    private val schedulers = mutable.Map[String, Scheduler]()

    /** The set of configuration variables for the isolate system.
     */
    val config = customConfig.withFallback(defaultConfig)

    /** Retrieves the scheduler registered under the specified name.
     *  
     *  @param name        the name of the scheduler
     *  @return            the scheduler object associated with the name
     */
    def scheduler(name: String): Scheduler = {
      schedulers(name)
    }
  
    /** Does an inverse lookup for the name of this scheduler instance.
     *  The method fails if this specific scheduler instance was not previously
     *  registered with the isolate system.
     *
     *  @param scheduler           scheduler that was previously registered
     *  @return                    name of the previously registered scheduler
     */
    def schedulerName(s: Scheduler): String = {
      schedulers.find(_._2 eq s).get._1
    }

    /** Registers the scheduler under a specific name,
     *  so that it can be later retrieved using the 
     *  `scheduler` method.
     *
     *  @param name       the name under which to register the scheduler
     *  @param s          the scheduler object to register
     */
    def registerScheduler(name: String, s: Scheduler) {
      if (schedulers contains name) sys.error(s"Scheduler $name already registered.")
      else schedulers(name) = s
    }
  }

  /** Scheduler bundle factory methods.
   */
  object Bundle {
    object schedulers {
      val globalExecutionContext = "scala.reactive.Scheduler.globalExecutionContext"
      val default = "scala.reactive.Scheduler.default"
      val newThread = "scala.reactive.Scheduler.newThread"
      val piggyback = "scala.reactive.Scheduler.piggyback"
    }

    /** A bundle with default schedulers from the `Scheduler` companion object.
     *  
     *  @return           the default scheduler bundle
     */
    def default(default: Scheduler): Bundle = {
      val b = new Bundle(default, ConfigFactory.empty)
      b.registerScheduler(schedulers.globalExecutionContext,
        Scheduler.globalExecutionContext)
      b.registerScheduler(schedulers.default, Scheduler.default)
      b.registerScheduler(schedulers.newThread, Scheduler.newThread)
      b.registerScheduler(schedulers.piggyback, Scheduler.piggyback)
      b
    }
  }

  /** Default scheduler bundle.
   */
  lazy val defaultBundle = Bundle.default(Scheduler.default)

  class ChannelBuilder(
    val system: IsoSystem,
    val channelName: String,
    val isDaemon: Boolean,
    val eventQueueFactory: EventQueue.Factory
  ) {
    /** Associates a new name for the channel.
     */
    def named(name: String) =
      new ChannelBuilder(system, name, isDaemon, eventQueueFactory)

    /** Specifies a daemon channel.
     */
    def daemon = new ChannelBuilder(system, channelName, true, eventQueueFactory)

    /** Associates a new event queue factory.
     */
    def eventQueue(factory: EventQueue.Factory) =
      new ChannelBuilder(system, channelName, isDaemon, factory)

    /** Opens a new channel for this isolate.
     *
     *  @tparam Q        type of the events in the new channel
     *  @param factory   event queue factory
     *  @return          the connector object of the new channel
     */
    final def open[@spec(Int, Long, Double) Q: Arrayable]: Connector[Q] =
      IsoSystem.openChannel[Q](system, Iso.self.frame, eventQueueFactory, channelName,
        isDaemon)
  }

  /** The channel register used for channel lookup by name.
   */
  abstract class Channels(system: IsoSystem)
  extends ChannelBuilder(system, null, false, null) {

    /** Registers a new channel with this isolate system.
     *
     *  Throws an exception if name is already taken.
     *  
     *  @param name       name of the channel
     *  @param channel    the channel to register
     */
    private[reactive] def update(name: String, channel: Channel[_]): Unit

    /** Removes the channel registration.
     *
     *  @param name       name of the channel to remove from the register
     */
    private[reactive] def remove(name: String): Unit

    /** Removes all the channels registered with a specific isolate.
     *
     *  @param isoName    name of the isolate whose channels must be removed
     */
    private[reactive] def removeIsolate(isoName: String): Unit

    /** Eventually returns a channel under the specified name.
     *
     *  @param name       name of the channel
     *  @return           the ivar with the channel registered under the specified name
     */
    def iget[@spec(Int, Long, Double) T](name: String): Ivar[Channel[T]]

    /** Eventually returns an *unsealed* channel under the specified name.
     *
     *  Note: between the time that the channel is retrieved and the time it is first
     *  used, that channel can asynchronously become sealed.
     *  
     *  @param name       name of the channel
     *  @return           the ivar with the channel registered under the specified name
     */
    def iunsealed[@spec(Int, Long, Double) T](name: String): Ivar[Channel[T]]
  }

  object Channels {

    /** A default implementation of the channels register.
     */
    class Default(system: IsoSystem) extends IsoSystem.Channels(system) {
      private val channelMap = container.RMap[String, Channel[_]]
      private[reactive] def update(name: String, c: Channel[_]) =
        channelMap.synchronized {
          if (!channelMap.contains(name)) channelMap(name) = c
          else sys.error(s"Name $name already contained in channels.")
        }
      private[reactive] def remove(name: String): Unit = channelMap.synchronized {
        channelMap.remove(name)
      }
      private[reactive] def removeIsolate(isoName: String): Unit =
        channelMap.synchronized {
          val prefix = isoName + "#"
          val obsoleteNames = channelMap.keys.filter(_ startsWith prefix)
          for (name <- obsoleteNames) channelMap.remove(name)
        }
      private def channelExtractor[T](reqId: Long):
        PartialFunction[InternalEvent, Channel[T]] = {
        case ChannelRetrieved(`reqId`, c: Channel[T]) => c
      }
      private def getIvar[@spec(Int, Long, Double) T]
        (name: String, pred: Channel[_] => Boolean): Ivar[Channel[T]] =
        channelMap.synchronized {
        val c = channelMap.applyOrNil(name)
        if (pred(c)) Ivar(c.asInstanceOf[Channel[T]])
        else {
          val reqId = Iso.self.frame.counter.incrementAndGet()
          val sysChannel = Iso.self.sysChannel
          val desiredChannels = channelMap.react(name).filter(pred).endure
          desiredChannels.effect(_ => desiredChannels.unsubscribe())
            .map(ChannelRetrieved(reqId, _): InternalEvent).pipe(sysChannel)
          Iso.self.internalEvents.collect(channelExtractor[T](reqId)).ivar
        }
      }
      def iget[@spec(Int, Long, Double) T](name: String) = getIvar(name, c => c != null)
      def iunsealed[@spec(Int, Long, Double) T](name: String) =
        getIvar(name, c => c != null && !c.isSealed)
    }

  }

}


<|MERGE_RESOLUTION|>--- conflicted
+++ resolved
@@ -1,507 +1,463 @@
-package scala.reactive
-
-
-
-import com.typesafe.config._
-import java.util.concurrent.atomic._
-import scala.annotation.tailrec
-import scala.collection._
-import scala.reactive.isolate._
-
-
-
-/** A system used to create, track and identify isolates.
- *
- *  An isolate system is composed of a set of isolates that have
- *  a common configuration.
- */
-abstract class IsoSystem extends isolate.Services {
-
-  /** Encapsulates the internal state of the isolate system.
-   */
-  private[reactive] class State {
-<<<<<<< HEAD
-    private val isolates = mutable.Map[String, Frame]()
-    private val uniqueIdCount = new AtomicLong(0L)
-
-    private[reactive] def frameForName(nm: String): Frame = isolates(nm)
-
-    def reserveUniqueId() = uniqueIdCount.getAndIncrement()
-
-    def tryAcquireName(proposedName: String, frame: Frame): String = this.synchronized {
-      @tailrec def uniqueName(count: Long): String = {
-        val suffix = if (count == 0) "" else s"-$count"
-        val possibleName = s"isolate-${frame.uid}$suffix"
-        if (isolates.contains(possibleName)) uniqueName(count + 1)
-        else possibleName
-      }
-      val uname = if (proposedName != null) proposedName else uniqueName(0)
-      if (isolates.contains(uname)) null
-      else {
-        isolates(uname) = frame
-        uname
-      }
-    }
-
-    def tryReleaseName(nm: String): Boolean = this.synchronized {
-      if (!isolates.contains(nm)) false
-      else {
-        isolates.remove(nm)
-        true
-      }
-    }
-=======
-    val monitor = new Monitor
-    val frames = new UniqueMap[Frame]("isolate", monitor)
->>>>>>> d225094f
-  }
-
-  private[reactive] val state = new State
-
-  /** Retrieves the bundle for this isolate system.
-   *  
-   *  @return           the bundle
-   */
-  def bundle: IsoSystem.Bundle
-
-  /** Name of this isolate system instance.
-   *
-   *  @return          the name of the isolate system
-   */
-  def name: String
-
-  /** Retrieves the register of channels in this isolate system.
-   *  
-   *  @return          the channels register
-   */
-  def channels: IsoSystem.Channels
-
-  /** Creates a new isolate instance in this isolate system.
-   *
-   *  '''Use case:'''
-   *  {{{
-   *  def isolate(proto: Proto[Iso[T]]): Channel[T]
-   *  }}}
-   *
-   *  Implementations of this method must initialize the isolate frame with the
-   *  `createFrame` method,
-   *  add the isolate to the specific bookkeeping code,
-   *  and then call the `wake` method on the isolate frame to start it for the first
-   *  time.
-   *  Finally, they must return the isolate's default channel.
-   *
-   *  @tparam T         the type of the events for the isolate
-   *  @tparam Q         the type of the events in the event queue of the isolate,
-   *                    for most isolate types the same as `T`
-   *  @param proto      the prototype for the isolate
-   *  @param scheduler  the scheduler used to scheduler the isolate
-   *  @return           the channel for this isolate
-   */
-  def isolate[@spec(Int, Long, Double) T: Arrayable](proto: Proto[Iso[T]]): Channel[T]
-
-  /** Creates a new channel for the specified isolate frame.
-   *
-   *  '''Note:'''
-   *  The `channel` field of the isolate frame is not set at the time this method is
-   *  called.
-   *  
-   *  @tparam Q         the type of the events for the isolate
-   *  @param frame      the isolate frame for the channel
-   *  @return           the new channel for the isolate frame
-   */
-  protected[reactive] def newChannel[@spec(Int, Long, Double) Q](reactor: Reactor[Q]):
-    Channel[Q]
-
-  /** Generates a unique isolate name if the `name` argument is `null`,
-   *  and throws an exception if the `name` is already taken.
-   *
-   *  The implementation of this method needs to be thread-safe.
-   *
-   *  @param name       proposed name
-   *  @return           a unique isolate name
-   */
-  protected def uniqueName(name: String): String
-
-  /** Releases the channel names associated with the isolate,
-   *  and then releases the name of the isolate.
-   *
-   *  Called after the isolate terminates.
-   *  
-   *  @param name       the name to release
-   */
-  protected[reactive] def releaseNames(name: String): Unit
-
-  /** Generates a new unique id, generated only once during the lifetime of this
-   *  isolate system.
-   *
-   *  The implementation of this method must be thread-safe.
-   *
-   *  @return           a unique id
-   */
-  protected def uniqueId(): Long
-
-  /** Creates an isolate from the `Proto` object.
-   *
-   *  Starts by memoizing the old isolate object,
-   *  and then calling the creation method.
-   */
-  protected def createAndResetIso[T](proto: Proto[Iso[T]]): Iso[T] = {
-    val oldi = Iso.selfIso.get
-    try {
-      proto.create()
-    } finally {
-      Iso.selfIso.set(oldi)
-    }
-  }
-
-  protected[reactive] def tryCreateIsolate[@spec(Int, Long, Double) T: Arrayable](
-    proto: Proto[Iso[T]]
-  ): Channel[T] = {
-    // 1. ensure a unique id
-<<<<<<< HEAD
-    val uid = state.reserveUniqueId()
-=======
-    val uid = state.frames.reserveId()
->>>>>>> d225094f
-    val scheduler = proto.scheduler match {
-      case null => bundle.defaultScheduler
-      case name => bundle.scheduler(name)
-    }
-    val frame = new Frame(uid, scheduler, this)
-
-    // 2. reserve the unique name or break
-<<<<<<< HEAD
-    val uname = state.tryAcquireName(proto.name, frame)
-=======
-    val uname = state.frames.tryStore(proto.name, frame)
->>>>>>> d225094f
-    if (uname == null)
-      throw new IllegalArgumentException(s"Isolate name ${proto.name} unavailable.")
-
-    try {
-      // 3. allocate the standard connectors
-      frame.name = uname
-      frame.defaultConnector = null
-      frame.systemConnector = null
-
-      // 4. schedule for the first execution
-    } catch {
-      case t: Throwable =>
-        // 5. if not successful, release the name and rethrow
-<<<<<<< HEAD
-        state.tryReleaseName(uname)
-=======
-        state.frames.tryRelease(uname)
->>>>>>> d225094f
-        throw t
-    }
-
-    null
-  }
-
-  /** Creates an isolate frame.
-   *
-   *  Should only be overridden if the default isolate initialization order needs to
-   *  change.
-   *  
-   *  - The multiplexer, unique name and unique id are created for an isolate first.
-   *  - Then, the isolate frame (`IsoFrame`) is created.
-   *  - Then, the isolate object (concrete user implementation) is instantiated.
-   *    - The base `Iso` constructor sets the remaining fields on the `IsoFrame` (e.g.
-   *      the `isolate` field, since `Iso` object exists at this point)
-   *    - The base `Iso` constructor creates (and publishes) the default channels.
-   *    - The user-defined `Iso` subclass constructor is invoked.
-   *  
-   *  See the source code of the default implementation of this method for more details.
-   *
-   *  Note that the `createFrame` caller (i.e. then `isolate` method of an iso-system
-   *  implementation) must:
-   *  - first, update its state
-   *  - then, call `frame.scheduler.initiate(frame)`
-   *  - finally, call `frame.wake()`
-   *
-   *  @tparam T         the type of the events for the isolate
-   *  @param proto      prototype for the isolate
-   *  @return           the resulting isolate frame
-   */
-  protected def createFrame[@spec(Int, Long, Double) T: Arrayable](
-    proto: Proto[Iso[T]]
-  ): Iso[T] = {
-    val scheduler = proto.scheduler match {
-      case null => bundle.defaultScheduler
-      case name => bundle.scheduler(name)
-    }
-    val queueFactory = proto.eventQueueFactory match {
-      case null => EventQueue.SingleSubscriberSyncedUnrolledRing.factory
-      case fact => fact
-    }
-    val multiplexer = proto.multiplexer match {
-      case null => new Multiplexer.Default
-      case mult => mult
-    }
-    val uid = uniqueId()
-    val uname = uniqueName(proto.name)
-    val frame = new IsoFrame(
-      uid,
-      uname,
-      IsoSystem.this,
-      scheduler,
-      queueFactory,
-      multiplexer,
-      frame => IsoSystem.openChannel(IsoSystem.this, frame, queueFactory, "events",
-        false),
-      frame => IsoSystem.openChannel(IsoSystem.this, frame, queueFactory, "internal",
-        true)
-    )
-    val isolate = Iso.argFrame.withValue(frame) {
-      createAndResetIso(proto)
-    }
-    isolate
-  }
-
-}
-
-
-/** Contains factory methods for creating isolate systems.
- */
-object IsoSystem {
-
-  /** Opens a channel for the current isolate, using the specified parameters.
-   */
-  @deprecated
-  private[reactive] def openChannel[@spec(Int, Long, Double) Q: Arrayable](
-    system: IsoSystem,
-    frame: IsoFrame,
-    f: EventQueue.Factory,
-    cn: String,
-    isDaemon: Boolean
-  ): Connector[Q] = {
-    val factory = if (f != null) f else Iso.self.frame.eventQueueFactory
-    val channelName =
-      if (cn != null) cn else "channel-" + frame.counter.incrementAndGet().toString
-    val eventQueue = factory.create[Q]
-    val name = frame.name + "#" + channelName
-    val connector = new Connector(frame, eventQueue, name, isDaemon)
-    system.channels(name) = connector.channel
-    frame.multiplexer += connector
-    connector
-  }
-
-  /** Creates the default isolate system.
-   *  
-   *  @param name       the name for the isolate system instance
-   *  @param scheduler  the default scheduler
-   *  @return           a new isolate system instance
-   */
-  def default(name: String, bundle: IsoSystem.Bundle = IsoSystem.defaultBundle) =
-    new isolate.DefaultIsoSystem(name, bundle)
-
-  /** Retrieves the default bundle config object.
-   *
-   *  This configuration is merged with any custom configurations that are provided to
-   *  the isolate system bundle.
-   */
-  val defaultConfig: Config = {
-    ConfigFactory.parseString("""
-      system = {
-        net = {
-          parallelism = 4
-        }
-      }
-    """)
-  }
-
-  /** Contains a set of schedulers registered with each isolate system.
-   */
-  class Bundle(val defaultScheduler: Scheduler, private val customConfig: Config) {
-    private val schedulers = mutable.Map[String, Scheduler]()
-
-    /** The set of configuration variables for the isolate system.
-     */
-    val config = customConfig.withFallback(defaultConfig)
-
-    /** Retrieves the scheduler registered under the specified name.
-     *  
-     *  @param name        the name of the scheduler
-     *  @return            the scheduler object associated with the name
-     */
-    def scheduler(name: String): Scheduler = {
-      schedulers(name)
-    }
-  
-    /** Does an inverse lookup for the name of this scheduler instance.
-     *  The method fails if this specific scheduler instance was not previously
-     *  registered with the isolate system.
-     *
-     *  @param scheduler           scheduler that was previously registered
-     *  @return                    name of the previously registered scheduler
-     */
-    def schedulerName(s: Scheduler): String = {
-      schedulers.find(_._2 eq s).get._1
-    }
-
-    /** Registers the scheduler under a specific name,
-     *  so that it can be later retrieved using the 
-     *  `scheduler` method.
-     *
-     *  @param name       the name under which to register the scheduler
-     *  @param s          the scheduler object to register
-     */
-    def registerScheduler(name: String, s: Scheduler) {
-      if (schedulers contains name) sys.error(s"Scheduler $name already registered.")
-      else schedulers(name) = s
-    }
-  }
-
-  /** Scheduler bundle factory methods.
-   */
-  object Bundle {
-    object schedulers {
-      val globalExecutionContext = "scala.reactive.Scheduler.globalExecutionContext"
-      val default = "scala.reactive.Scheduler.default"
-      val newThread = "scala.reactive.Scheduler.newThread"
-      val piggyback = "scala.reactive.Scheduler.piggyback"
-    }
-
-    /** A bundle with default schedulers from the `Scheduler` companion object.
-     *  
-     *  @return           the default scheduler bundle
-     */
-    def default(default: Scheduler): Bundle = {
-      val b = new Bundle(default, ConfigFactory.empty)
-      b.registerScheduler(schedulers.globalExecutionContext,
-        Scheduler.globalExecutionContext)
-      b.registerScheduler(schedulers.default, Scheduler.default)
-      b.registerScheduler(schedulers.newThread, Scheduler.newThread)
-      b.registerScheduler(schedulers.piggyback, Scheduler.piggyback)
-      b
-    }
-  }
-
-  /** Default scheduler bundle.
-   */
-  lazy val defaultBundle = Bundle.default(Scheduler.default)
-
-  class ChannelBuilder(
-    val system: IsoSystem,
-    val channelName: String,
-    val isDaemon: Boolean,
-    val eventQueueFactory: EventQueue.Factory
-  ) {
-    /** Associates a new name for the channel.
-     */
-    def named(name: String) =
-      new ChannelBuilder(system, name, isDaemon, eventQueueFactory)
-
-    /** Specifies a daemon channel.
-     */
-    def daemon = new ChannelBuilder(system, channelName, true, eventQueueFactory)
-
-    /** Associates a new event queue factory.
-     */
-    def eventQueue(factory: EventQueue.Factory) =
-      new ChannelBuilder(system, channelName, isDaemon, factory)
-
-    /** Opens a new channel for this isolate.
-     *
-     *  @tparam Q        type of the events in the new channel
-     *  @param factory   event queue factory
-     *  @return          the connector object of the new channel
-     */
-    final def open[@spec(Int, Long, Double) Q: Arrayable]: Connector[Q] =
-      IsoSystem.openChannel[Q](system, Iso.self.frame, eventQueueFactory, channelName,
-        isDaemon)
-  }
-
-  /** The channel register used for channel lookup by name.
-   */
-  abstract class Channels(system: IsoSystem)
-  extends ChannelBuilder(system, null, false, null) {
-
-    /** Registers a new channel with this isolate system.
-     *
-     *  Throws an exception if name is already taken.
-     *  
-     *  @param name       name of the channel
-     *  @param channel    the channel to register
-     */
-    private[reactive] def update(name: String, channel: Channel[_]): Unit
-
-    /** Removes the channel registration.
-     *
-     *  @param name       name of the channel to remove from the register
-     */
-    private[reactive] def remove(name: String): Unit
-
-    /** Removes all the channels registered with a specific isolate.
-     *
-     *  @param isoName    name of the isolate whose channels must be removed
-     */
-    private[reactive] def removeIsolate(isoName: String): Unit
-
-    /** Eventually returns a channel under the specified name.
-     *
-     *  @param name       name of the channel
-     *  @return           the ivar with the channel registered under the specified name
-     */
-    def iget[@spec(Int, Long, Double) T](name: String): Ivar[Channel[T]]
-
-    /** Eventually returns an *unsealed* channel under the specified name.
-     *
-     *  Note: between the time that the channel is retrieved and the time it is first
-     *  used, that channel can asynchronously become sealed.
-     *  
-     *  @param name       name of the channel
-     *  @return           the ivar with the channel registered under the specified name
-     */
-    def iunsealed[@spec(Int, Long, Double) T](name: String): Ivar[Channel[T]]
-  }
-
-  object Channels {
-
-    /** A default implementation of the channels register.
-     */
-    class Default(system: IsoSystem) extends IsoSystem.Channels(system) {
-      private val channelMap = container.RMap[String, Channel[_]]
-      private[reactive] def update(name: String, c: Channel[_]) =
-        channelMap.synchronized {
-          if (!channelMap.contains(name)) channelMap(name) = c
-          else sys.error(s"Name $name already contained in channels.")
-        }
-      private[reactive] def remove(name: String): Unit = channelMap.synchronized {
-        channelMap.remove(name)
-      }
-      private[reactive] def removeIsolate(isoName: String): Unit =
-        channelMap.synchronized {
-          val prefix = isoName + "#"
-          val obsoleteNames = channelMap.keys.filter(_ startsWith prefix)
-          for (name <- obsoleteNames) channelMap.remove(name)
-        }
-      private def channelExtractor[T](reqId: Long):
-        PartialFunction[InternalEvent, Channel[T]] = {
-        case ChannelRetrieved(`reqId`, c: Channel[T]) => c
-      }
-      private def getIvar[@spec(Int, Long, Double) T]
-        (name: String, pred: Channel[_] => Boolean): Ivar[Channel[T]] =
-        channelMap.synchronized {
-        val c = channelMap.applyOrNil(name)
-        if (pred(c)) Ivar(c.asInstanceOf[Channel[T]])
-        else {
-          val reqId = Iso.self.frame.counter.incrementAndGet()
-          val sysChannel = Iso.self.sysChannel
-          val desiredChannels = channelMap.react(name).filter(pred).endure
-          desiredChannels.effect(_ => desiredChannels.unsubscribe())
-            .map(ChannelRetrieved(reqId, _): InternalEvent).pipe(sysChannel)
-          Iso.self.internalEvents.collect(channelExtractor[T](reqId)).ivar
-        }
-      }
-      def iget[@spec(Int, Long, Double) T](name: String) = getIvar(name, c => c != null)
-      def iunsealed[@spec(Int, Long, Double) T](name: String) =
-        getIvar(name, c => c != null && !c.isSealed)
-    }
-
-  }
-
-}
-
-
+package scala.reactive
+
+
+
+import com.typesafe.config._
+import java.util.concurrent.atomic._
+import scala.annotation.tailrec
+import scala.collection._
+import scala.reactive.isolate._
+
+
+
+/** A system used to create, track and identify isolates.
+ *
+ *  An isolate system is composed of a set of isolates that have
+ *  a common configuration.
+ */
+abstract class IsoSystem extends isolate.Services {
+
+  /** Encapsulates the internal state of the isolate system.
+   */
+  private[reactive] class State {
+    val monitor = new Monitor
+    val frames = new UniqueMap[Frame]("isolate", monitor)
+  }
+
+  private[reactive] val state = new State
+
+  /** Retrieves the bundle for this isolate system.
+   *  
+   *  @return           the bundle
+   */
+  def bundle: IsoSystem.Bundle
+
+  /** Name of this isolate system instance.
+   *
+   *  @return          the name of the isolate system
+   */
+  def name: String
+
+  /** Retrieves the register of channels in this isolate system.
+   *  
+   *  @return          the channels register
+   */
+  def channels: IsoSystem.Channels
+
+  /** Creates a new isolate instance in this isolate system.
+   *
+   *  '''Use case:'''
+   *  {{{
+   *  def isolate(proto: Proto[Iso[T]]): Channel[T]
+   *  }}}
+   *
+   *  Implementations of this method must initialize the isolate frame with the
+   *  `createFrame` method,
+   *  add the isolate to the specific bookkeeping code,
+   *  and then call the `wake` method on the isolate frame to start it for the first
+   *  time.
+   *  Finally, they must return the isolate's default channel.
+   *
+   *  @tparam T         the type of the events for the isolate
+   *  @tparam Q         the type of the events in the event queue of the isolate,
+   *                    for most isolate types the same as `T`
+   *  @param proto      the prototype for the isolate
+   *  @param scheduler  the scheduler used to scheduler the isolate
+   *  @return           the channel for this isolate
+   */
+  def isolate[@spec(Int, Long, Double) T: Arrayable](proto: Proto[Iso[T]]): Channel[T]
+
+  /** Creates a new channel for the specified isolate frame.
+   *
+   *  '''Note:'''
+   *  The `channel` field of the isolate frame is not set at the time this method is
+   *  called.
+   *  
+   *  @tparam Q         the type of the events for the isolate
+   *  @param frame      the isolate frame for the channel
+   *  @return           the new channel for the isolate frame
+   */
+  protected[reactive] def newChannel[@spec(Int, Long, Double) Q](reactor: Reactor[Q]):
+    Channel[Q]
+
+  /** Generates a unique isolate name if the `name` argument is `null`,
+   *  and throws an exception if the `name` is already taken.
+   *
+   *  The implementation of this method needs to be thread-safe.
+   *
+   *  @param name       proposed name
+   *  @return           a unique isolate name
+   */
+  protected def uniqueName(name: String): String
+
+  /** Releases the channel names associated with the isolate,
+   *  and then releases the name of the isolate.
+   *
+   *  Called after the isolate terminates.
+   *  
+   *  @param name       the name to release
+   */
+  protected[reactive] def releaseNames(name: String): Unit
+
+  /** Generates a new unique id, generated only once during the lifetime of this
+   *  isolate system.
+   *
+   *  The implementation of this method must be thread-safe.
+   *
+   *  @return           a unique id
+   */
+  protected def uniqueId(): Long
+
+  /** Creates an isolate from the `Proto` object.
+   *
+   *  Starts by memoizing the old isolate object,
+   *  and then calling the creation method.
+   */
+  protected def createAndResetIso[T](proto: Proto[Iso[T]]): Iso[T] = {
+    val oldi = Iso.selfIso.get
+    try {
+      proto.create()
+    } finally {
+      Iso.selfIso.set(oldi)
+    }
+  }
+
+  protected[reactive] def tryCreateIsolate[@spec(Int, Long, Double) T: Arrayable](
+    proto: Proto[Iso[T]]
+  ): Channel[T] = {
+    // 1. ensure a unique id
+    val uid = state.frames.reserveId()
+    val scheduler = proto.scheduler match {
+      case null => bundle.defaultScheduler
+      case name => bundle.scheduler(name)
+    }
+    val frame = new Frame(uid, scheduler, this)
+
+    // 2. reserve the unique name or break
+    val uname = state.frames.tryStore(proto.name, frame)
+    if (uname == null)
+      throw new IllegalArgumentException(s"Isolate name ${proto.name} unavailable.")
+
+    try {
+      // 3. allocate the standard connectors
+      frame.name = uname
+      frame.defaultConnector = null
+      frame.systemConnector = null
+
+      // 4. schedule for the first execution
+    } catch {
+      case t: Throwable =>
+        // 5. if not successful, release the name and rethrow
+        state.frames.tryRelease(uname)
+        throw t
+    }
+
+    null
+  }
+
+  /** Creates an isolate frame.
+   *
+   *  Should only be overridden if the default isolate initialization order needs to
+   *  change.
+   *  
+   *  - The multiplexer, unique name and unique id are created for an isolate first.
+   *  - Then, the isolate frame (`IsoFrame`) is created.
+   *  - Then, the isolate object (concrete user implementation) is instantiated.
+   *    - The base `Iso` constructor sets the remaining fields on the `IsoFrame` (e.g.
+   *      the `isolate` field, since `Iso` object exists at this point)
+   *    - The base `Iso` constructor creates (and publishes) the default channels.
+   *    - The user-defined `Iso` subclass constructor is invoked.
+   *  
+   *  See the source code of the default implementation of this method for more details.
+   *
+   *  Note that the `createFrame` caller (i.e. then `isolate` method of an iso-system
+   *  implementation) must:
+   *  - first, update its state
+   *  - then, call `frame.scheduler.initiate(frame)`
+   *  - finally, call `frame.wake()`
+   *
+   *  @tparam T         the type of the events for the isolate
+   *  @param proto      prototype for the isolate
+   *  @return           the resulting isolate frame
+   */
+  protected def createFrame[@spec(Int, Long, Double) T: Arrayable](
+    proto: Proto[Iso[T]]
+  ): Iso[T] = {
+    val scheduler = proto.scheduler match {
+      case null => bundle.defaultScheduler
+      case name => bundle.scheduler(name)
+    }
+    val queueFactory = proto.eventQueueFactory match {
+      case null => EventQueue.SingleSubscriberSyncedUnrolledRing.factory
+      case fact => fact
+    }
+    val multiplexer = proto.multiplexer match {
+      case null => new Multiplexer.Default
+      case mult => mult
+    }
+    val uid = uniqueId()
+    val uname = uniqueName(proto.name)
+    val frame = new IsoFrame(
+      uid,
+      uname,
+      IsoSystem.this,
+      scheduler,
+      queueFactory,
+      multiplexer,
+      frame => IsoSystem.openChannel(IsoSystem.this, frame, queueFactory, "events",
+        false),
+      frame => IsoSystem.openChannel(IsoSystem.this, frame, queueFactory, "internal",
+        true)
+    )
+    val isolate = Iso.argFrame.withValue(frame) {
+      createAndResetIso(proto)
+    }
+    isolate
+  }
+
+}
+
+
+/** Contains factory methods for creating isolate systems.
+ */
+object IsoSystem {
+
+  /** Opens a channel for the current isolate, using the specified parameters.
+   */
+  @deprecated
+  private[reactive] def openChannel[@spec(Int, Long, Double) Q: Arrayable](
+    system: IsoSystem,
+    frame: IsoFrame,
+    f: EventQueue.Factory,
+    cn: String,
+    isDaemon: Boolean
+  ): Connector[Q] = {
+    val factory = if (f != null) f else Iso.self.frame.eventQueueFactory
+    val channelName =
+      if (cn != null) cn else "channel-" + frame.counter.incrementAndGet().toString
+    val eventQueue = factory.create[Q]
+    val name = frame.name + "#" + channelName
+    val connector = new Connector(frame, eventQueue, name, isDaemon)
+    system.channels(name) = connector.channel
+    frame.multiplexer += connector
+    connector
+  }
+
+  /** Creates the default isolate system.
+   *  
+   *  @param name       the name for the isolate system instance
+   *  @param scheduler  the default scheduler
+   *  @return           a new isolate system instance
+   */
+  def default(name: String, bundle: IsoSystem.Bundle = IsoSystem.defaultBundle) =
+    new isolate.DefaultIsoSystem(name, bundle)
+
+  /** Retrieves the default bundle config object.
+   *
+   *  This configuration is merged with any custom configurations that are provided to
+   *  the isolate system bundle.
+   */
+  val defaultConfig: Config = {
+    ConfigFactory.parseString("""
+      system = {
+        net = {
+          parallelism = 4
+        }
+      }
+    """)
+  }
+
+  /** Contains a set of schedulers registered with each isolate system.
+   */
+  class Bundle(val defaultScheduler: Scheduler, private val customConfig: Config) {
+    private val schedulers = mutable.Map[String, Scheduler]()
+
+    /** The set of configuration variables for the isolate system.
+     */
+    val config = customConfig.withFallback(defaultConfig)
+
+    /** Retrieves the scheduler registered under the specified name.
+     *  
+     *  @param name        the name of the scheduler
+     *  @return            the scheduler object associated with the name
+     */
+    def scheduler(name: String): Scheduler = {
+      schedulers(name)
+    }
+  
+    /** Does an inverse lookup for the name of this scheduler instance.
+     *  The method fails if this specific scheduler instance was not previously
+     *  registered with the isolate system.
+     *
+     *  @param scheduler           scheduler that was previously registered
+     *  @return                    name of the previously registered scheduler
+     */
+    def schedulerName(s: Scheduler): String = {
+      schedulers.find(_._2 eq s).get._1
+    }
+
+    /** Registers the scheduler under a specific name,
+     *  so that it can be later retrieved using the 
+     *  `scheduler` method.
+     *
+     *  @param name       the name under which to register the scheduler
+     *  @param s          the scheduler object to register
+     */
+    def registerScheduler(name: String, s: Scheduler) {
+      if (schedulers contains name) sys.error(s"Scheduler $name already registered.")
+      else schedulers(name) = s
+    }
+  }
+
+  /** Scheduler bundle factory methods.
+   */
+  object Bundle {
+    object schedulers {
+      val globalExecutionContext = "scala.reactive.Scheduler.globalExecutionContext"
+      val default = "scala.reactive.Scheduler.default"
+      val newThread = "scala.reactive.Scheduler.newThread"
+      val piggyback = "scala.reactive.Scheduler.piggyback"
+    }
+
+    /** A bundle with default schedulers from the `Scheduler` companion object.
+     *  
+     *  @return           the default scheduler bundle
+     */
+    def default(default: Scheduler): Bundle = {
+      val b = new Bundle(default, ConfigFactory.empty)
+      b.registerScheduler(schedulers.globalExecutionContext,
+        Scheduler.globalExecutionContext)
+      b.registerScheduler(schedulers.default, Scheduler.default)
+      b.registerScheduler(schedulers.newThread, Scheduler.newThread)
+      b.registerScheduler(schedulers.piggyback, Scheduler.piggyback)
+      b
+    }
+  }
+
+  /** Default scheduler bundle.
+   */
+  lazy val defaultBundle = Bundle.default(Scheduler.default)
+
+  class ChannelBuilder(
+    val system: IsoSystem,
+    val channelName: String,
+    val isDaemon: Boolean,
+    val eventQueueFactory: EventQueue.Factory
+  ) {
+    /** Associates a new name for the channel.
+     */
+    def named(name: String) =
+      new ChannelBuilder(system, name, isDaemon, eventQueueFactory)
+
+    /** Specifies a daemon channel.
+     */
+    def daemon = new ChannelBuilder(system, channelName, true, eventQueueFactory)
+
+    /** Associates a new event queue factory.
+     */
+    def eventQueue(factory: EventQueue.Factory) =
+      new ChannelBuilder(system, channelName, isDaemon, factory)
+
+    /** Opens a new channel for this isolate.
+     *
+     *  @tparam Q        type of the events in the new channel
+     *  @param factory   event queue factory
+     *  @return          the connector object of the new channel
+     */
+    final def open[@spec(Int, Long, Double) Q: Arrayable]: Connector[Q] =
+      IsoSystem.openChannel[Q](system, Iso.self.frame, eventQueueFactory, channelName,
+        isDaemon)
+  }
+
+  /** The channel register used for channel lookup by name.
+   */
+  abstract class Channels(system: IsoSystem)
+  extends ChannelBuilder(system, null, false, null) {
+
+    /** Registers a new channel with this isolate system.
+     *
+     *  Throws an exception if name is already taken.
+     *  
+     *  @param name       name of the channel
+     *  @param channel    the channel to register
+     */
+    private[reactive] def update(name: String, channel: Channel[_]): Unit
+
+    /** Removes the channel registration.
+     *
+     *  @param name       name of the channel to remove from the register
+     */
+    private[reactive] def remove(name: String): Unit
+
+    /** Removes all the channels registered with a specific isolate.
+     *
+     *  @param isoName    name of the isolate whose channels must be removed
+     */
+    private[reactive] def removeIsolate(isoName: String): Unit
+
+    /** Eventually returns a channel under the specified name.
+     *
+     *  @param name       name of the channel
+     *  @return           the ivar with the channel registered under the specified name
+     */
+    def iget[@spec(Int, Long, Double) T](name: String): Ivar[Channel[T]]
+
+    /** Eventually returns an *unsealed* channel under the specified name.
+     *
+     *  Note: between the time that the channel is retrieved and the time it is first
+     *  used, that channel can asynchronously become sealed.
+     *  
+     *  @param name       name of the channel
+     *  @return           the ivar with the channel registered under the specified name
+     */
+    def iunsealed[@spec(Int, Long, Double) T](name: String): Ivar[Channel[T]]
+  }
+
+  object Channels {
+
+    /** A default implementation of the channels register.
+     */
+    class Default(system: IsoSystem) extends IsoSystem.Channels(system) {
+      private val channelMap = container.RMap[String, Channel[_]]
+      private[reactive] def update(name: String, c: Channel[_]) =
+        channelMap.synchronized {
+          if (!channelMap.contains(name)) channelMap(name) = c
+          else sys.error(s"Name $name already contained in channels.")
+        }
+      private[reactive] def remove(name: String): Unit = channelMap.synchronized {
+        channelMap.remove(name)
+      }
+      private[reactive] def removeIsolate(isoName: String): Unit =
+        channelMap.synchronized {
+          val prefix = isoName + "#"
+          val obsoleteNames = channelMap.keys.filter(_ startsWith prefix)
+          for (name <- obsoleteNames) channelMap.remove(name)
+        }
+      private def channelExtractor[T](reqId: Long):
+        PartialFunction[InternalEvent, Channel[T]] = {
+        case ChannelRetrieved(`reqId`, c: Channel[T]) => c
+      }
+      private def getIvar[@spec(Int, Long, Double) T]
+        (name: String, pred: Channel[_] => Boolean): Ivar[Channel[T]] =
+        channelMap.synchronized {
+        val c = channelMap.applyOrNil(name)
+        if (pred(c)) Ivar(c.asInstanceOf[Channel[T]])
+        else {
+          val reqId = Iso.self.frame.counter.incrementAndGet()
+          val sysChannel = Iso.self.sysChannel
+          val desiredChannels = channelMap.react(name).filter(pred).endure
+          desiredChannels.effect(_ => desiredChannels.unsubscribe())
+            .map(ChannelRetrieved(reqId, _): InternalEvent).pipe(sysChannel)
+          Iso.self.internalEvents.collect(channelExtractor[T](reqId)).ivar
+        }
+      }
+      def iget[@spec(Int, Long, Double) T](name: String) = getIvar(name, c => c != null)
+      def iunsealed[@spec(Int, Long, Double) T](name: String) =
+        getIvar(name, c => c != null && !c.isSealed)
+    }
+
+  }
+
+}
+
+