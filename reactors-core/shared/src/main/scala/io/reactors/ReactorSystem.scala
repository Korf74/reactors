package io.reactors



import io.reactors.common.Monitor
import io.reactors.concurrent._
import io.reactors.pickle.Pickler
import java.util.Timer
import scala.collection._



/** A system used to create, track and identify reactors.
 *
 *  A reactor system is composed of a set of reactors that have
 *  a common configuration.
 *
 *  @param name      the name of this reactor system
 *  @param bundle    the scheduler bundle used by the reactor system
 */
class ReactorSystem(
  val name: String,
  val bundle: ReactorSystem.Bundle = ReactorSystem.defaultBundle
) extends {
  /** Protects the internal state of the reactor system.
   */
  private[reactors] val monitor = new Monitor
} with Services {

  def system = this

  private[reactors] val globalTimer = new Timer(s"reactors-io.$name.global-timer", true)

  private[reactors] val defaultTransportSchema: String =
   system.bundle.config.string("remote.default-schema")

  /** Debugging API.
   */
  private[reactors] val debugApi: DebugApi = {
    Platform.Reflect.instantiate(bundle.config.string("debug-api.name"), Seq(this))
      .asInstanceOf[DebugApi]
  }

  /** Error handler used to report uncaught exceptions.
   */
  private[reactors] val errorHandler: ErrorHandler = {
    Platform.Reflect.instantiate(bundle.config.string("error-handler.name"), Seq())
      .asInstanceOf[ErrorHandler]
  }

  /** Contains the frames for different reactors.
   */
  private[reactors] val frames = new ScalableUniqueStore[Frame.Info]("reactor", 512)

  /** Whether channels should be created with local underlying channels, which bypass
   *  the network stack.
   */
  private[reactors] val usingLocalChannels: Boolean = {
    bundle.config.string("system.channels.create-as-local").toBoolean
  }

  /** Shuts down services. */
  def shutdown() {
    debugApi.shutdown()
    globalTimer.cancel()
    shutdownServices()
  }

  /** Creates a new reactor instance in this reactor system.
   *
   *  '''Use case:'''
   *
   *  {{{
   *  def spawn(proto: Proto[Reactor[T]]): Channel[T]
   *  }}}
   *
   *  Implementations of this method must initialize the reactor frame with the
   *  `createFrame` method,
   *  add the reactor to the specific bookkeeping code,
   *  and then call the `wake` method on the reactor frame to start it for the first
   *  time.
   *  Finally, they must return the reactor's default channel.
   *
   *  @tparam T         the type of the events for the reactor
   *  @param p          the prototype for the reactor
   *  @return           the channel for this reactor
   */
  def spawn[@spec(Int, Long, Double) T: Arrayable](p: Proto[Reactor[T]]): Channel[T] = {
    trySpawnReactor(p)
  }

  protected[reactors] def trySpawnReactor[@spec(Int, Long, Double) T: Arrayable](
    proto: Proto[Reactor[T]]
  ): Channel[T] = {
    // 1. Ensure a unique id.
    val uid = frames.reserveId()
    val scheduler = proto.scheduler match {
      case null => bundle.defaultScheduler
      case name => bundle.scheduler(name)
    }
    val factory = proto.eventQueueFactory match {
      case null => EventQueue.UnrolledRing.Factory
      case fact => fact
    }
    assert(proto.channelName != "system")
    val frame = new Frame(uid, proto, scheduler, this)

    // 2. Reserve the unique name or break.
    var uname: String = null
    while (uname == null) {
      if (proto.name == null) {
        // If choosing any name, it will always be fresh.
        uname = frames.tryStore(null, Frame.Info(frame, immutable.Map()))
      } else {
        // If choosing a specific name, it could already have channel listeners.
        val info = frames.forName(proto.name)
        if (info == null) {
          uname = frames.tryStore(proto.name, Frame.Info(frame, immutable.Map()))
        } else {
          if (info.isEmpty) {
            val ninfo = Frame.Info(frame, info.connectors)
            if (frames.tryReplace(proto.name, info, ninfo)) {
              uname = proto.name
            }
          } else exception.illegalArg(s"Reactor '${proto.name}' already exists.")
        }
      }
    }

    try {
      // 3. Set name.
      frame.name = uname
      frame.url = ReactorUrl(bundle.urlMap(proto.transportOrDefault(this)).url, uname)

      // 4. Prepare for the first execution.
      scheduler.initSchedule(frame)

      // 5. Prepare pre-ctor: create standard connectors,
      //    and publish only after frame fields are set.
      //    Since this potentially shares the channel, other reactors can
      //    send a message and revive this reactor too early. We need to manually mark
      //    the reactor as already active to prevent this.
      frame.active = true
      frame.defaultConnector = frame.openConnector[T](
        proto.channelName, factory, false, false, immutable.Map())
      frame.internalConnector = frame.openConnector[SysEvent](
        "system", factory, true, false, immutable.Map())
      frame.internalConnector.asInstanceOf[Connector[SysEvent]].events.onEvent {
        x => frame.sysEmitter.react(x, null)
      }

      // 6. Schedule for first execution.
      frame.activate(true)
    } catch {
      case t: Throwable =>
        // 7. If not successful, release the name and rethrow.
        var done = false
        while (!done) {
          val info = frames.forName(uname)
          if (info == null) {
            // This should only happen if `activate` scheduled the frame and then threw
            // an exception, OR if `initSchedule` of a custom scheduler schedules the
            // frame for execution, which is not allowed.
            throw new IllegalStateException("Frame removed before being scheduled.")
          } else {
            val ninfo = info.retainOnlyListeners
            done = {
              if (ninfo != null) frames.tryReplace(uname, info, ninfo)
              else frames.tryRelease(uname)
            }
          }
        }
        throw t
    }

    // 8. Return the default channel.
    frame.defaultConnector.channel.asInstanceOf[Channel[T]]
  }

}


/** Contains factory methods for creating reactor systems.
 */
object ReactorSystem {

  /** Creates the default reactor system.
   *  
   *  @param name       the name for the reactor system instance
   *  @param bundle     the reactor system bundle object
   *  @return           a new reactor system instance
   */
  def default(
    name: String, bundle: ReactorSystem.Bundle = ReactorSystem.defaultBundle
  ) = {
    new ReactorSystem(name, bundle)
  }

  /** Contains machine information.
   */
  private val machineConfig = Configuration.parse(Platform.machineConfiguration)

  private val multiplatformConfig = Configuration.parse("""
    system = {
      channels = {
        create-as-local = "true"
      }
    }
  """.stripMargin)

  /** Retrieves the default bundle config object.
   *
   *  This configuration is merged with any custom configurations that are provided to
   *  the reactor system bundle.
   */
  val defaultConfig =
    Configuration.parse(Platform.defaultConfiguration)
      .withFallback(machineConfig)
      .withFallback(multiplatformConfig)

  /** Convert the configuration string to a `Configuration` object.
   */
  def customConfig(txt: String): Configuration = Configuration.parse(txt)

  /** Contains various configuration values related to the reactor system,
   *  such as the set of registered schedulers and the system url.
   */
  class Bundle(
    val defaultScheduler: Scheduler,
    private val customConfig: Configuration
  ) {
    private val schedulers = mutable.Map[String, Scheduler]()

    def this(s: Scheduler, config: String) = this(s, Configuration.parse(config))

    /** The set of configuration variables for the reactor system.
     */
    val config = customConfig.withFallback(defaultConfig)

    /** Scheduler configuration options.
     */
    object schedulerConfig {
      val defaultBudget = config.int("scheduler.default.budget")
      val postscheduleCount = config.int("scheduler.default.postschedule-count")
      val spindownInitial = config.int("scheduler.spindown.initial")
      val spindownMax = config.int("scheduler.spindown.max")
      val spindownMin = config.int("scheduler.spindown.min")
      val spindownCooldownRate = config.int("scheduler.spindown.cooldown-rate")
      val spindownMutationRate = config.double("scheduler.spindown.mutation-rate")
      val spindownTestThreshold = config.int("scheduler.spindown.test-threshold")
      val spindownTestIterations = config.int("scheduler.spindown.test-iterations")
    }

    val urlMap = config.list("remote.transports").map { c =>
      val schema = c.string("schema")
      val url = SystemUrl(c.string("schema"), c.string("host"), c.int("port"))
      val transportName = c.string("transport")
      (schema, Bundle.TransportInfo(url, transportName))
    } toMap

    val urls = urlMap.map(_._2.url).toSet

    val pickler = {
      Platform.Reflect.instantiate(config.string("pickler"), Nil).asInstanceOf[Pickler]
    }

    /** Retrieves the scheduler registered under the specified name.
     *  
     *  @param name        the name of the scheduler
     *  @return            the scheduler object associated with the name
     */
    def scheduler(name: String): Scheduler = {
      schedulers(name)
    }

    /** Does an inverse lookup for the name of this scheduler instance.
     *  The method fails if this specific scheduler instance was not previously
     *  registered with the reactor system.
     *
<<<<<<< HEAD
     *  @param s          scheduler that was previously registered
     *  @return           name of the previously registered scheduler
=======
     *  @param s                   scheduler that was previously registered
     *  @return                    name of the previously registered scheduler
>>>>>>> de9d01a0
     */
    def schedulerName(s: Scheduler): String = {
      schedulers.find(_._2 eq s).get._1
    }

    /** Registers the scheduler under a specific name,
     *  so that it can be later retrieved using the 
     *  `scheduler` method.
     *
     *  @param name       the name under which to register the scheduler
     *  @param s          the scheduler object to register
     */
    def registerScheduler(name: String, s: Scheduler) {
      if (schedulers contains name) sys.error(s"Scheduler $name already registered.")
      else schedulers(name) = s
    }
  }

  /** Scheduler bundle factory methods.
   */
  object Bundle {
    case class TransportInfo(url: SystemUrl, transportName: String)

    /** A bundle with default schedulers from the `Scheduler` companion object.
     *  
     *  @return           the default scheduler bundle
     */
    def default(ds: Scheduler): Bundle = {
      val b = new Bundle(ds, Configuration.empty)
      Platform.registerDefaultSchedulers(b)
      b
    }

    /** Creates a bundle with a custom default scheduler and configuration.
     */
    def default(ds: Scheduler, config: Configuration): Bundle = {
      val b = new Bundle(ds, config)
      Platform.registerDefaultSchedulers(b)
      b
    }

    /** Creates a bundle with a custom default scheduler and configuration text.
     */
    def default(ds: Scheduler, configText: String): Bundle =
      default(ds, Configuration.parse(configText))

    /** Creates a bundle with a default scheduler and custom configuration text.
     */
    def default(configText: String): Bundle =
      default(defaultScheduler, Configuration.parse(configText))
  }

  /** Default scheduler.
   */
  def defaultScheduler: Scheduler = Platform.defaultScheduler

  /** Default scheduler bundle.
   */
  def defaultBundle = Bundle.default(Platform.defaultScheduler)
}<|MERGE_RESOLUTION|>--- conflicted
+++ resolved
@@ -277,13 +277,8 @@
      *  The method fails if this specific scheduler instance was not previously
      *  registered with the reactor system.
      *
-<<<<<<< HEAD
      *  @param s          scheduler that was previously registered
      *  @return           name of the previously registered scheduler
-=======
-     *  @param s                   scheduler that was previously registered
-     *  @return                    name of the previously registered scheduler
->>>>>>> de9d01a0
      */
     def schedulerName(s: Scheduler): String = {
       schedulers.find(_._2 eq s).get._1
